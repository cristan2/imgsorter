use std::path::{PathBuf, Path, Display};
use std::{fs, env, io, fmt};
use std::cmp::max;
use std::collections::{BTreeMap, HashSet};
use std::error::Error;
use std::ffi::OsString;
use std::fmt::Formatter;
use chrono::{DateTime, NaiveDateTime, Utc};
use std::fs::{DirEntry, DirBuilder, File, Metadata};
use rexif::{ExifTag, ExifResult};
use std::io::{Read, Seek, SeekFrom};
use std::time::Instant;

use imgsorter::utils::*;

const DBG_ON: bool = false;
const DEFAULT_NO_DATE_STR: &'static str = "no date";
const DEFAULT_TARGET_SUBDIR: &'static str = "imgsorted";
const DEFAULT_MIN_COUNT: i32 = 1;
const DEFAULT_COPY: bool = true;
const DEFAULT_SILENT: bool = false;
const DEFAULT_DRY_RUN: bool = false;

const DATE_DIR_FORMAT: &'static str = "%Y.%m.%d";

<<<<<<< HEAD
/// Convenience wrapper over a map holding all files for a given device
/// where the string representation of the optional device is the map key
=======
static ASSORTED_DIR: &str = "assorted";

/// Convenience alias over a map meant to represent
/// a string representation of a device holding a Vec of files
>>>>>>> e4e96510
struct DeviceTree {
    file_tree: BTreeMap<Option<String>, Vec<SupportedFile>>,
    max_dir_path_len: usize
}

impl DeviceTree {
    fn new() -> DeviceTree {
        DeviceTree {
            file_tree: BTreeMap::new(),
            max_dir_path_len: 0,
        }
    }
}

/// A wrapper over a map of maps to represent the directory tree as described below.
/// The outer map key is the date representation
/// The inner map key is an Optional device name
/// Use BTreeMap's to have the keys sorted
/// ```
/// [target_dir]          // wrapper struct
///  └─ [date_dir]        // wrapped top-level map; key of type String
///  │   └─ [device_dir]  // inner map; key of type Option<String>
///  │   │   └─ file.ext  // inner map; value is Vec of supported files
///  │   │   └─ file.ext
///  │   └─ device_dir
///  └─ [assorted]
///  │   └─ single.file
/// ```
/// Additionally, the struct
struct TargetDateDeviceTree {
    dir_tree: BTreeMap<String, DeviceTree>,
    max_filename_len: usize,
    max_source_path_len: usize,
    max_target_path_len: usize
}

<<<<<<< HEAD
impl TargetDateDeviceTree {
    fn new() -> TargetDateDeviceTree {
        TargetDateDeviceTree {
=======
/// Just output a simple list of filenames for now
impl fmt::Display for  DateDeviceTree {
    fn fmt(&self, f: &mut Formatter<'_>) -> fmt::Result {
        let file_names: Vec<String> = self.dir_tree
            .iter()
            .map(|(date_dir, device_tree)| {

                let date_files = device_tree.file_tree
                    .iter()
                    .flat_map(|(device_dir, files)| {
                        let device_files = files.iter()
                            .map(|file|
                                format!("{:?} | {}", device_dir, file.file_path.display().to_string()))
                            .collect::<Vec<String>>();
                        device_files
                    })
                    .collect::<Vec<String>>();

                format!("[{}]\n{}", date_dir, date_files.join("\n"))
            })
            .collect();
        write!(f, "{}", file_names.join("\n"))
    }
}

impl DateDeviceTree {
    fn new() -> DateDeviceTree {
        DateDeviceTree {
>>>>>>> e4e96510
            dir_tree: BTreeMap::new(),
            max_filename_len: 0,
            max_source_path_len: 0,
            max_target_path_len: 0,
        }
    }

    /// Iterate all files in this this map and move all files which are in a directory with
    /// less than args.min_files_per_dir into a new separate directory called [ASSORTED_DIR].
    ///
    /// In practice, this should avoid creating date dirs which contain a single file. Instead,
    /// all such one-offs will be placed together in a single directory.
    ///
    /// Returns a new [DateDeviceTree] object
    fn move_assorted_singles(mut self, args: &CliArgs) -> Self {

        let _has_single_device = |device_tree: &DeviceTree| {
            device_tree.file_tree.keys().len() < 2
        };

        let _has_minimum_files = |device_tree: &DeviceTree| {
            let all_files_count: usize = device_tree.file_tree.values()
                .map(|files|files.len())
                .sum();
            all_files_count <= args.min_files_per_dir as usize
        };

        let has_assorted_files = |device_tree: &DeviceTree| {
            _has_single_device(&device_tree) && _has_minimum_files(&device_tree)
        };

        // TODO 5h: this is inefficient, optimize to a single iteration and non-consuming method
        let mut devices_tree: BTreeMap<String, DeviceTree> = BTreeMap::new();
        let mut assorted_files: Vec<SupportedFile> = Vec::new();

        self.dir_tree
            .into_iter()
            .for_each(|(device_dir, device_tree)| {
                // Move single files from the current date dir to a separate dir,
                // which will be joined again later under a different key
                if has_assorted_files(&device_tree) {

                    // TODO 6g handle max_len and possible file duplicates
                    device_tree.file_tree
                        .into_iter()
                        .for_each(|(_, src_files)| assorted_files.extend(src_files));

                // keep the existing date-device structure
                } else {
                    devices_tree.insert(device_dir, device_tree);
                }
            });

        let mut assorted_files_tree = DeviceTree::new();
        assorted_files_tree.file_tree.insert(None, assorted_files);
        devices_tree.insert(ASSORTED_DIR.to_string(), assorted_files_tree);

        self.dir_tree = devices_tree;

        self
    }

    // Find the maximum length of the path string that may be present in the output
    // This can only be computed after the tree has been filled with devices and files
    // because of the requirement to only create device subdirs if there are at least 2 devices
    // Resulting value covers two cases:
    // - there's at least one date dir with >1 devices subdirs: compute path length to include `date/device_name/file_name`
    // - there's no date dir with >1 devices: compute path length to include `date/file_name`
    fn compute_max_path_len(&mut self) {
        let max_date_dir_path_len = &self.dir_tree.iter()
            // filter only date dirs with at least 2 devices
            .filter(|(_, device_tree)| device_tree.file_tree.keys().clone().len() > 1 )
            // now search all devices for the max path len
            .map(|(_, device_tree)| device_tree.max_dir_path_len)
            .max();

        if max_date_dir_path_len.is_some() {
            // add +1 for the length of the separator between dirs and filename
            self.max_target_path_len = max_date_dir_path_len.clone().unwrap() + 1 + &self.max_filename_len;
        } else {
            // add +10 for the length of date dirs, e.g. 2016.12.29
            // add +1 for the length of the separator between date and filename
            self.max_target_path_len = 10 + 1 + &self.max_filename_len;
        }
    }
}

#[derive(Debug)]
pub enum FileType {
    Unknown,
    Image,
    Video,
}

pub enum ConfirmationType {
    Proceed,
    DryRun,
    Cancel,
    Error,
}

#[derive(Debug)]
pub struct FileStats {
    files_total: i32,
    img_moved: i32,
    img_copied: i32,
    img_skipped: i32,
    vid_moved: i32,
    vid_copied: i32,
    vid_skipped: i32,
    unknown_skipped: i32,
    dirs_ignored: i32,
    dirs_created: i32,
    error_file_create: i32,
    error_file_delete: i32,
    error_dir_create: i32,
}

impl FileStats {
    pub fn new() -> FileStats {
        FileStats {
            files_total: 0,
            img_moved: 0,
            img_copied: 0,
            img_skipped: 0,
            vid_moved: 0,
            vid_copied: 0,
            vid_skipped: 0,
            unknown_skipped: 0,
            dirs_ignored: 0,
            dirs_created: 0,
            error_file_create: 0,
            error_file_delete: 0,
            error_dir_create: 0,
        }
    }

    pub fn inc_files_total(&mut self) { self.files_total += 1 }
    pub fn inc_img_moved(&mut self) { self.img_moved += 1 }
    pub fn inc_img_copied(&mut self) { self.img_copied += 1 }
    pub fn inc_img_skipped(&mut self) { self.img_skipped += 1 }
    pub fn inc_vid_moved(&mut self) { self.vid_moved += 1 }
    pub fn inc_vid_copied(&mut self) { self.vid_copied += 1 }
    pub fn inc_vid_skipped(&mut self) { self.vid_skipped += 1 }
    pub fn inc_unknown_skipped(&mut self) { self.unknown_skipped += 1 }
    pub fn inc_dirs_ignored(&mut self) { self.dirs_ignored += 1 }
    pub fn inc_dirs_created(&mut self) { self.dirs_created += 1 }
    pub fn inc_error_file_create(&mut self) { self.error_file_create += 1 }
    pub fn inc_error_file_delete(&mut self) { self.error_file_delete += 1 }
    pub fn inc_error_dir_create(&mut self) { self.error_dir_create += 1 }

    pub fn color_if_non_zero(err_stat: i32, level: OutputColor) -> String {
        if err_stat > 0 {
            match level {
                OutputColor::Error =>
                    ColoredString::red(err_stat.to_string().as_str()),
                OutputColor::Warning =>
                    ColoredString::orange(err_stat.to_string().as_str()),
                OutputColor::Neutral =>
                    ColoredString::bold_white(err_stat.to_string().as_str()),
                OutputColor::Good =>
                    ColoredString::green(err_stat.to_string().as_str()),
            }
        } else {
            String::from(err_stat.to_string())
        }
    }

    pub fn print_stats(&self, args: &CliArgs) {
        let general_stats = format!("
Final statistics
-----------------------------
Total files:             {total}
-----------------------------
Images moved:            {img_move}
Images copied:           {img_copy}
Images skipped:          {img_skip}
Videos moved:            {vid_move}
Videos copied:           {vid_copy}
Videos skipped:          {vid_skip}
Directories ignored:     {dir_ignore}
Directories created:     {dir_create}
Unknown files skipped:   {f_skip}
-----------------------------
File create errors:      {fc_err}
File delete errors:      {fd_err}
Directory create errors: {dc_err}
-----------------------------",
                            total=FileStats::color_if_non_zero(self.files_total, OutputColor::Neutral),
                            img_move=FileStats::color_if_non_zero(self.img_moved, OutputColor::Neutral),
                            img_copy=FileStats::color_if_non_zero(self.img_copied, OutputColor::Neutral),
                            img_skip=FileStats::color_if_non_zero(self.img_skipped, OutputColor::Warning),
                            vid_move=FileStats::color_if_non_zero(self.vid_moved,OutputColor::Neutral),
                            vid_copy=FileStats::color_if_non_zero(self.vid_copied,OutputColor::Neutral),
                            vid_skip=FileStats::color_if_non_zero(self.vid_skipped, OutputColor::Warning),
                            dir_create=FileStats::color_if_non_zero(self.dirs_created, OutputColor::Neutral),
                            dir_ignore=FileStats::color_if_non_zero(self.dirs_ignored, OutputColor::Warning),
                            f_skip=FileStats::color_if_non_zero(self.unknown_skipped, OutputColor::Warning),
                            fc_err=FileStats::color_if_non_zero(self.error_file_create, OutputColor::Error),
                            fd_err=FileStats::color_if_non_zero(self.error_file_delete, OutputColor::Error),
                            dc_err=FileStats::color_if_non_zero(self.error_dir_create, OutputColor::Error),
        );

        println!("{}", general_stats);

        if self.files_total == self.unknown_skipped {
            println!("{}", ColoredString::orange("No supported files found in source folder."))
        } else {
            if self.error_file_create > 0 {
                println!("{} Some files could not be created in the target path", ColoredString::warn_arrow())
            }
    
            if !args.copy_not_move && self.error_file_delete > 0  {
                println!("{} Some files were copied but the source files could not be removed", ColoredString::warn_arrow())
            }
        }
    }
}

/// Selected EXIF Data for a [[SupportedFile]]
/// Currently includes only the image date and camera model
#[derive(Debug)]
pub struct ExifDateDevice {
    date_time: Option<String>,
    date_original: Option<String>,
    camera_model: Option<String>
}

#[derive(Debug)]
pub struct SupportedFile {
    file_name: OsString,
    file_path: PathBuf,
    file_type: FileType,
    extension: Option<String>,
    // file's modified date in YYYY-MM-DD format
    date_str: String,
    metadata: Metadata,
    device_name: Option<String>,
    source_dir_index: usize
}

// TODO 5e: find better name
impl SupportedFile {
    pub fn parse_from(dir_entry: DirEntry, source_index: usize) -> SupportedFile {
        let _extension = get_extension(&dir_entry);
        let _metadata = dir_entry.metadata().unwrap();

        let _exif_data = read_exif_date_and_device(&dir_entry);
        let _system_date = get_system_modified_date(&_metadata);

        // Read image date - prefer EXIF tags over system date
        let _image_date = _exif_data.date_original
            .unwrap_or(_exif_data.date_time
                .unwrap_or(_system_date
                    .unwrap_or(DEFAULT_NO_DATE_STR.to_string())));

        SupportedFile {
            file_name: dir_entry.file_name(),
            file_path: dir_entry.path(),
            file_type: get_file_type(&_extension),
            extension: _extension,
            date_str: _image_date,
            metadata: _metadata,
            device_name: _exif_data.camera_model,
            source_dir_index: source_index
        }
    }

    pub fn is_dir(&self) -> bool {
        self.metadata.is_dir()
    }

    pub fn get_file_name_ref(&self) -> &OsString {
        &self.file_name
    }

    pub fn get_file_path_ref(&self) -> &PathBuf {
        &self.file_path
    }

    pub fn get_device_name_ref(&self) -> &Option<String> {
        &self.device_name
    }
}

#[derive(Debug)]
pub struct CliArgs {
    /// The directory where the images to be sorted are located.
    /// If not provided, the current working dir will be used
    source_dir: Vec<PathBuf>,

    /// The directory where the images to be sorted will be moved.
    /// If not provided, the current working dir will be used.
    /// Optionally, a subdir may be set via `set_target_subdir`
    /// where all the sorted files and their date directories
    /// will be created, instead of directly placed in the target_dir
    target_dir: PathBuf,

    /// The minimum number of files with the same date necessary
    /// for a dedicated subdir to be created and the files moved
    min_files_per_dir: i32,

    /// The current working directory
    cwd: PathBuf,

    /// Whether to ask for confirmation before processing files
    silent: bool,

    /// Whether files are copied instead of moved to the sorted subdirs
    copy_not_move: bool,

    /// Whether names of newly created date subdirectories
    /// will include the count of devices and files it contains
    dry_run: bool
}

impl CliArgs {

    /// Simple constructor using defaults: the CWD is the source
    /// directory and subdir will be created for the target paths
    fn new() -> Result<CliArgs, std::io::Error> {

        let cwd = env::current_dir()?;

        Ok(
            CliArgs {
                source_dir: vec![cwd.clone()],
                target_dir: cwd.clone().join(DEFAULT_TARGET_SUBDIR),
                min_files_per_dir: DEFAULT_MIN_COUNT,
                cwd,
                silent: DEFAULT_SILENT,
                copy_not_move: DEFAULT_COPY,
                dry_run: DEFAULT_DRY_RUN
            })
    }

    fn new_with_options(
        // Full path from where to read images to be sorted
        source: Option<String>,
        // Subdir inside the CWD from where to read images to be sorted
        // Note: if `source` is provided, this is ignored
        cwd_source_subdir: Option<String>,
        // Full path where the sorted images will be moved
        target: Option<String>,
        // Subdir inside the CWD where the sorted images will be moved
        // Note: if `target` is provided, this is ignored
        cwd_target_subdir: Option<String>,
        min_files: Option<i32>,
        silent: Option<bool>,
        copy_not_move: Option<bool>,
        dry_run: Option<bool>
    ) -> Result<CliArgs, std::io::Error> {

        fn create_path(provided_path: Option<String>, path_subdir: Option<String>, cwd: &PathBuf) -> PathBuf {
            match provided_path {
                // if a full path has been provided, use that
                Some(path) =>
                    PathBuf::from(path),
                // otherwise, use the cwd...
                None => {
                    // but create a subdir if one was provided
                    match path_subdir {
                        Some(subdir) =>
                            cwd.join(subdir),
                        None =>
                            cwd.clone()
                    }
                }
            }
        }

        let cwd = env::current_dir()?;

        Ok(
            CliArgs {
                source_dir: vec![create_path(source, cwd_source_subdir, &cwd)],
                target_dir: create_path(
                    target,
                    cwd_target_subdir.or(Some(String::from(DEFAULT_TARGET_SUBDIR))),
                    &cwd),
                min_files_per_dir: min_files.unwrap_or(DEFAULT_MIN_COUNT),
                cwd,
                silent: silent.unwrap_or(DEFAULT_SILENT),
                copy_not_move: copy_not_move.unwrap_or(DEFAULT_COPY),
                dry_run: dry_run.unwrap_or(DEFAULT_DRY_RUN),
            }
        )
    }

    /// Change the source directory. This will also change the target
    /// directory to a subdir in the same directory. To set a different
    /// target directory, use [set_target_dir]
    fn set_source_dir(mut self, source: &str) -> CliArgs {
        let new_path = PathBuf::from(source);
        self.target_dir = new_path.clone().join(DEFAULT_TARGET_SUBDIR);
        self.source_dir = vec![new_path];
        self
    }

    /// Change the source directory. This will also change the target
    /// directory to a subdir in the same directory. To set a different
    /// target directory, use [set_target_dir]
    fn set_source_dirs(mut self, sources: Vec<&str>) -> CliArgs {
        let source_paths = sources.iter()
            .map(|src_dir| PathBuf::from(src_dir))
            .collect::<Vec<PathBuf>>();

        // self.target_dir = new_path.clone().join(DEFAULT_TARGET_SUBDIR);
        self.source_dir = source_paths;
        self
    }

    fn set_target_dir(mut self, subdir: &str) -> CliArgs {
        let new_path = PathBuf::from(subdir);
        self.target_dir = new_path.join(DEFAULT_TARGET_SUBDIR);
        self
    }

    // fn append_source_subdir(mut self, subdir: &str) -> CliArgs {
    //     self.source_dir.push(subdir);
    //     self
    // }

    fn append_target_subdir(mut self, subdir: &str) -> CliArgs {
        self.target_dir.push(subdir);
        self
    }

    fn set_silent(mut self, do_proces_silent: bool) -> CliArgs {
        self.silent = do_proces_silent;
        self
    }

    fn set_copy_not_move(mut self, do_copy_not_move_file: bool) -> CliArgs {
        self.copy_not_move = do_copy_not_move_file;
        self
    }

    fn has_multiple_sources(&self) -> bool {
        self.source_dir.len() > 1
    }
}

fn main() -> Result<(), std::io::Error> {

    let mut stats = FileStats::new();


    /*****************************************************************************/
    /* ---                     Read or set args                              --- */
    /*****************************************************************************/

    let mut args = CliArgs::new()?
        // TODO 1a: temporar citim din ./test_pics
        // .append_source_subdir("test_pics")
        // .set_source_dir(r"D:\Temp\New folder test remove - Copy")
        // .set_source_dir(r"D:\Poze\! Mobil\Test pics")
        .set_source_dirs(vec![
            r"D:\Temp\New folder test remove - Copy",
            r"D:\Temp\New folder test remove - Copy 2",
            r"D:\Temp\New folder test remove - Copy 2 - Copy",
            // r"Non-existent"
        ])
        .set_target_dir(r"D:\Temp\New folder test remove - Copy")
        .set_silent(false)
        .set_copy_not_move(true);
        // Uncomment for faster dev
        // .set_dry_run(true);

    if DBG_ON {
        dbg!(&args);
    }


    /*****************************************************************************/
    /* ---                        Read source files                          --- */
    /*****************************************************************************/

    // TODO 6f: handle path not exists
    // Read dir contents and filter out error results
    let source_contents = args.source_dir.clone().iter()
        .filter_map(|src_dir|
            read_supported_files(src_dir, &mut stats, &mut args).ok())
        .collect::<Vec<_>>();


    /*****************************************************************************/
    /* ---                 Print options before confirmation                 --- */
    /*****************************************************************************/

    {
        let total_source_files = source_contents.iter()
            .map(|dir|dir.len()).reduce(|a, b| a+b).unwrap_or(0);

        let copy_status = if args.copy_not_move {
            ColoredString::orange("copied:")
        } else {
            ColoredString::red("moved: ")
        };

        // TODO 6f: check paths exist
        // Build the string used for printing source directory name(s) before confirmation
        let source_dirs = {
            let source_dir_str = String::from("Source directory:   ");

            match args.source_dir.len() {
                0 =>
                    format!("{}{}", source_dir_str, ColoredString::red("No source dirs specified")),
                1 =>
                    format!("{}{}", source_dir_str, args.source_dir[0].display().to_string()),
                _ => {
                    let spacing_other_lines = " ".repeat(source_dir_str.chars().count());
                    args.source_dir
                        .iter()
                        .enumerate()
                        .map(|(index, src_path)| {
                            let _first_part = if index == 0 {&source_dir_str} else {&spacing_other_lines};
                            format!("{}{}. {}", _first_part, index, &src_path.display().to_string()) })
                        .collect::<Vec<_>>()
                        .join("\n")
                }
            }
        };

        println!("===========================================================================");
        // TODO This would only be relevant if we're saving any files or reading config
        // println!("Current working directory: {}", &args.cwd.display());
        println!("{}", source_dirs);
        println!("Target directory:   {}", &args.target_dir.display());
        println!("Files to be {} {}", copy_status, total_source_files);
        println!("===========================================================================");
        // TODO 1f: print all options for this run?
    }

    // Proceed only if silent is enabled or user confirms, otherwise exit
    if args.silent {
        println! ("> Silent mode is enabled. Proceeding without user confirmation.");
        if args.dry_run {
            println!("> This is a dry run. No folders will be created. No files will be copied or moved.");
        }
    } else {
        match ask_for_confirmation() {
            ConfirmationType::Cancel => {
                println!("Cancelled by user, exiting.");
                return Ok(());
            },
            ConfirmationType::Error => {
                println!("Error confirming, exiting.");
                return Ok(());
            }
            ConfirmationType::DryRun => {
                println!("This is a dry run. No folders will be created. No files will be copied or moved.");
                args.dry_run = true;
                ()
            }
            ConfirmationType::Proceed =>
                ()
        }
    }

    let start_time = Instant::now();

    println!("---------------------------------------------------------------------------");
    println!();


    /*****************************************************************************/
    /* ---        Parse source files and copy/paste or dry run them          --- */
    /*****************************************************************************/

    // Extract unique file names across all source directories.
    // Useful only for dry run statuses
    let source_unique_files = get_source_unique_files(&source_contents, &args);

    // TODO prefilter for Images and Videos only
    // Iterate files, read modified date and create subdirs
    // Copy images and videos to subdirs based on modified date
<<<<<<< HEAD
    let mut target_dir_tree = parse_dir_contents(source_contents, &args, &mut stats);
=======
    let mut new_dir_tree = parse_dir_contents(dir_contents, &args, &mut stats);
>>>>>>> e4e96510

    if !target_dir_tree.dir_tree.is_empty() {
        println!();
        let start_status = format!("Starting to {} files...", { if args.copy_not_move {"copy"} else {"move"}} );
        println!("{}", ColoredString::bold_white(start_status.as_str()));
        println!();
    
        // Iterate files and either copy/move to subdirs as necessary
        // or do a dry run to simulate a copy/move pass
        write_target_dir_files(&mut target_dir_tree, source_unique_files, &args, &mut stats);
    }

    // Print final stats
    println!();
    stats.print_stats(&args);

    let duration = start_time.elapsed();
    println!("Finished in {}.{} sec", duration.as_secs(), duration.subsec_millis());

    Ok(())
}

/// For dry runs over multiple source dirs we want to show if there are duplicate files across all sources.
/// This method iterates over all filenames in the source dirs, extracting a set for each dir.
/// Then it iterates all sets, checking each one against all previous ones and keeps only
/// unique elements, ensuring duplicate filenames are progressively removed.
fn get_source_unique_files(
    source_dir_contents: &Vec<Vec<DirEntry>>,
    args: &CliArgs
) -> Option<Vec<HashSet<OsString>>> {

    // This method is only useful for dry runs, return early otherwise
    if !args.dry_run {
        return None
    }

    let sets_of_files = source_dir_contents.iter().map(|src_dir|
        src_dir.iter()
            .map(|src_entry| src_entry.file_name())
            .collect::<HashSet<_>>())
        .collect::<Vec<_>>();

    if DBG_ON { print_sets_with_index("source file sets before filtering", &sets_of_files); }

    let all_unique_files = sets_of_files
        .iter().enumerate()
        .map(|(curr_ix, _)|
            // keep_unique_across_sets(&sets_of_files, curr_ix))
            keep_unique_across_sets(&sets_of_files[0..=curr_ix]))
        .collect::<Vec<_>>();

    if DBG_ON { print_sets_with_index("source file sets after filtering", &all_unique_files); }

    Option::from(all_unique_files)
}

/// Read contents of source dir and filter out directories or those which failed to read
fn read_supported_files(
    source_dir: &PathBuf,
    stats: &mut FileStats,
    args: &mut CliArgs
) -> Result<Vec<DirEntry>, std::io::Error> {

    // TODO 5d: don't use Ok directly; handle all ?'s; args is unused
    Ok(
        fs::read_dir(source_dir)?
            .into_iter()

            // filter only ok files
            .filter_map(|entry| entry.ok())

            // filter out any source subdirectories
            // TODO 7c - allow option to recursively walk subdirs
            .filter(|entry| {
                match entry.metadata() {
                    Ok(metadata) => {
                        if metadata.is_dir() {
                            if DBG_ON { println!("Skipping directory {:?}", entry.file_name()) }
                            stats.inc_dirs_ignored();
                            false
                        } else {
                            true
                        }
                    }
                    Err(_) => {
                        println!("Could not read metadata for {:?}", entry);
                        false
                    }
                }
            })

            .collect::<Vec<DirEntry>>())
}

/// Read directory and parse contents into supported data models
fn parse_dir_contents(
<<<<<<< HEAD
    source_dir_contents: Vec<Vec<DirEntry>>,
=======
    dir_contents: Vec<DirEntry>,
>>>>>>> e4e96510
    args: &CliArgs,
    stats: &mut FileStats
) -> TargetDateDeviceTree {

<<<<<<< HEAD
    let mut new_dir_tree: TargetDateDeviceTree = TargetDateDeviceTree::new();
=======
    let mut target_dir_tree: DateDeviceTree = DateDeviceTree::new();
>>>>>>> e4e96510

    for (source_ix, source_dir) in source_dir_contents.into_iter().enumerate() {

        println!("Reading files from {}", args.source_dir[source_ix].display());

        for dir_entry in source_dir {
            stats.inc_files_total();

<<<<<<< HEAD
            let current_file: SupportedFile = SupportedFile::parse_from(dir_entry, source_ix);

            // Build final target path for this file
            match current_file.file_type {
                FileType::Image | FileType::Video => {
                    let file_date = current_file.date_str.clone();
                    let file_device = current_file.device_name.clone();
=======
                // TODO 5i: replace these with single method in DateDeviceTree
                // Attach file's date as a new subdirectory to the current target path
                let all_devices_for_this_date = target_dir_tree
                    .dir_tree
                    .entry(file_date)
                    .or_insert(DeviceTree::new());

                // TODO 5i: replace these with single method in DeviceTree
                let all_files_for_this_device = all_devices_for_this_date
                    .file_tree
                    .entry(file_device)
                    .or_insert(Vec::new());
>>>>>>> e4e96510

                    // Attach file's date as a new subdirectory to the current target path
                    let all_devices_for_this_date = new_dir_tree.dir_tree
                        .entry(file_date)
                        .or_insert(DeviceTree::new());

<<<<<<< HEAD
                    let all_files_for_this_device = all_devices_for_this_date.file_tree
                        .entry(file_device)
                        .or_insert(Vec::new());
=======
                target_dir_tree.max_filename_len = max(target_dir_tree.max_filename_len, _filename_len);
                all_devices_for_this_date.max_dir_path_len = max(all_devices_for_this_date.max_dir_path_len, total_target_path_len);
>>>>>>> e4e96510

                    // Store the string lengths of the file name and path for padding in stdout
                    let _filename_len = String::from(current_file.file_name.clone().to_str().unwrap()).chars().count();
                    let _source_path_len = current_file.file_path.display().to_string().chars().count();

                    let _device_name_len = current_file.device_name.clone().map(|d| d.chars().count()).unwrap_or(0);
                    let _date_name_str = &current_file.date_str.chars().count();
                    // add +1 for each path separator character
                    let total_target_path_len = _date_name_str + 1 + _device_name_len;

                    new_dir_tree.max_filename_len = max(new_dir_tree.max_filename_len, _filename_len);
                    new_dir_tree.max_source_path_len = max(new_dir_tree.max_source_path_len, _source_path_len);
                    all_devices_for_this_date.max_dir_path_len = max(all_devices_for_this_date.max_dir_path_len, total_target_path_len);

                    // Add file to dir tree
                    all_files_for_this_device.push(current_file);
                }

                FileType::Unknown => {
                    stats.inc_unknown_skipped();
                    println!("Skipping unknown file {:?}", current_file.get_file_name_ref())
                }
            }
        }
    }
<<<<<<< HEAD
=======

    // This is a consuming call for now, so needs reassignment
    target_dir_tree = target_dir_tree.move_assorted_singles(args);

>>>>>>> e4e96510
    // The max path length can only be computed after the tree has been filled with devices and files
    // because of the requirement to only create device subdirs if there are at least 2 devices
    target_dir_tree.compute_max_path_len();

    return target_dir_tree;
}

fn write_target_dir_files(
    // The target tree representation of files to be copied/moved
    new_dir_tree: &mut TargetDateDeviceTree,
    // For dry runs, this represents a vector of unique files per each source dir
    source_unique_files: Option<Vec<HashSet<OsString>>>,
    args: &CliArgs,
    mut stats: &mut FileStats
) {

    let is_dry_run = args.dry_run;

    // Dry runs will output a dir-tree-like structure, so add the additional
    // indents and markings to the max length to be taken into account when padding
    if is_dry_run {
        let _extra_indents_len =
            String::from(FILE_TREE_INDENT).chars().count()
                + String::from(FILE_TREE_ENTRY).chars().count();

        if args.has_multiple_sources() {
            new_dir_tree.max_source_path_len = new_dir_tree.max_source_path_len + _extra_indents_len
        } else {
            new_dir_tree.max_filename_len = new_dir_tree.max_filename_len + _extra_indents_len
        }
        // new_dir_tree.max_filename_len = new_dir_tree.max_filename_len
        //     + String::from(FILE_TREE_INDENT).chars().count()
        //     + String::from(FILE_TREE_ENTRY).chars().count()
    }

    let dir_padding_width = {
        if is_dry_run {
            let _source_len = if args.has_multiple_sources() {
                new_dir_tree.max_source_path_len
            } else {
                new_dir_tree.max_filename_len
            };

            let _total_padding_width = {
                _source_len
                    + 1 // add +1 for the gap between a filename and its padding
                    + SEPARATOR_DRY_RUN.chars().count()
                    + new_dir_tree.max_target_path_len
                    + SEPARATOR_STATUS.chars().count()
                    + 1 // add +1 for the gap between a path and its padding
                    + 1 // add +1 for the gap between a path and the operation status
            };
            Some(_total_padding_width)
        } else {
            None
        }
    };


    /*****************************************************************************/
    /* ---             Iterate each date directory to be created             --- */
    /*****************************************************************************/

    for (date_dir_name, devices_files_and_paths) in &new_dir_tree.dir_tree {
        let device_count_for_date = devices_files_and_paths.file_tree.keys().len();

        let files_count = devices_files_and_paths.file_tree.iter()
            .fold(0, |accum, (_, files_and_paths)|
                accum + files_and_paths.len());

        // Attach file's date as a new subdirectory to the target path
        let date_destination_path = args.target_dir.clone().join(date_dir_name);

        if is_dry_run {

            let _dir_name_with_device_status = format!("[{}] ({:?} devices, {:?} files) ",
                                                        date_dir_name.clone(),
                                                        device_count_for_date,
                                                        files_count);

            let padded_dir_name = RightPadding::dot(
                _dir_name_with_device_status,
                // safe to unwrap for dry runs
                dir_padding_width.unwrap());

            // Check restrictions - if target exists
            let target_dir_exists = dry_run_check_target_exists(&date_destination_path);

            // Print everything together
            println!("\n{} {}", padded_dir_name, target_dir_exists);
        }


        /*****************************************************************************/
        /* ---            Iterate each device directory to be created            --- */
        /*****************************************************************************/

        for (
            device_name_opt,
            files_and_paths_vec
        ) in &devices_files_and_paths.file_tree {

            let mut indent_level: usize = 0;

            let do_create_device_subdirs = device_count_for_date > 1 && device_name_opt.is_some();

            // If there's more than one device, attach device dir to destination path, otherwise ignore devices
            let device_destination_path = if do_create_device_subdirs {
                // This is safe to unwrap, since we've already checked the device is_some
                let dir_name = device_name_opt.clone().unwrap();

                // Attach device name as a new subdirectory to the current target path
                let device_path = date_destination_path.join(dir_name.clone()); // we only need clone here to be able to print it out later

                // Print device dir name
                if is_dry_run {
                    // If dry run, increase indent for subsequent files
                    indent_level += 1;

                    // Add tree indents and padding to dir name
                    let _indented_dir_name: String = indent_string(0, format!("[{}] ", dir_name));

                    let padded_dir_name = RightPadding::dot(
                        _indented_dir_name,
                        // safe to unwrap for dry runs
                        dir_padding_width.unwrap());

                    // Check restrictions - if target exists
                    let target_dir_exists = dry_run_check_target_exists(&device_path);

                    // Print everything together
                    println!("{} {}", padded_dir_name, target_dir_exists);
                }

                device_path
            } else {
                date_destination_path.clone()
            };

            // Create subdir path
            if !is_dry_run {
                create_subdir_if_required(&device_destination_path, &args, &mut stats);
            }

            /*****************************************************************************/
            /* --- Iterate each file in a device directory and print or copy/move it --- */
            /*****************************************************************************/

            for file in files_and_paths_vec {

                // Attach filename to the directory path
                let mut file_destination_path = device_destination_path.clone()
                    .join(file.get_file_name_ref());

                let (padded_filename,
                    op_separator,
                    padded_path,
                    op_status
                ) = {

                    // need this space after the filename so there's a gap until the padding starts
                    // let _filename_string = format!("{} ", &file.file_name.to_str().unwrap());
                    let _filename_string = if args.has_multiple_sources() {
                        format!("{} ", &file.file_path.display().to_string())
                    } else {
                        format!("{} ", &file.file_name.to_str().unwrap())
                    };

                    let _stripped_target_path = file_destination_path.strip_prefix(&args.target_dir).unwrap().display().to_string();
                    let padded_path = RightPadding::dot(
                        format!("{} ", _stripped_target_path),
                        // add +1 for the space added to the right of _stripped_target_path
                        new_dir_tree.max_target_path_len + 1);

                    // Check files and print result in this format:
                    //  └── DSC_0002.JPG ---> 2017.03.12\DSC_0002.JPG... file will be copied
                    if is_dry_run {

                        // Check restrictions - file exist or read only
                        let file_restrictions = dry_run_check_file_restrictions(&file, &file_destination_path, &source_unique_files, args);

                        // Add tree indents and dry run padding (normal dashes) to file name
                        let _indented_filename = indent_string(indent_level, _filename_string);
                        let padded_filename = RightPadding::dash(
                            _indented_filename,
                            // add +1 for the space added to the right of filename_string
                            if args.has_multiple_sources() {new_dir_tree.max_source_path_len} else {new_dir_tree.max_filename_len}
                            + 1);

                        // Return everything to be printed
                        (padded_filename, SEPARATOR_DRY_RUN, padded_path, file_restrictions)

                    // Copy/move files then print result in this format:
                    // DSC_0002.JPG ───> 2017.03.12\DSC_0002.JPG... ok
                    } else {

                        // Copy/move file
                        let file_copy_status = copy_file_if_not_exists(
                            &file,
                            &mut file_destination_path,
                            &args, &mut stats);

                        // Add copy/move padding (em dashes) to file name
                        let padded_filename = RightPadding::em_dash(
                            _filename_string,
                            if args.has_multiple_sources() {new_dir_tree.max_source_path_len} else {new_dir_tree.max_filename_len}
                            // add +1 for the space added to the right of filename_string
                             + 1);

                        // Return everything to be printed
                        (padded_filename, SEPARATOR_COPY_MOVE, padded_path, file_copy_status)
                    }
                };

                // Print operation status
                println!("{file}{op_separator} {path}{status_separator} {status}",
                         file=padded_filename,
                         op_separator=op_separator,
                         path=padded_path,
                         status_separator=SEPARATOR_STATUS,
                         status=op_status);
            } // end loop files
        } // end loop device dirs
    } // end loop date dirs
}

/// Read a directory path and return a string signalling if the path exists
fn dry_run_check_target_exists(path: &PathBuf) -> String {
    if path.exists() {
        String::from("[target folder exists, will be skipped]")
    } else {
        String::from("[new folder will be created]")
    }
}

/// Read a path and return a string signalling copy/move restrictions:
/// * in both cases, check if the source file exists - no copy will take place
/// * in both cases, check if the target file exists - file will be skipped
/// * in both cases, if there are multiple source dirs, check if the file is present more than once - skip all duplicates
/// * if the is a move, check if the source file is read-only and can't be moved (only copied)
fn dry_run_check_file_restrictions(
    source_file: &SupportedFile,
    target_path: &PathBuf,
    source_unique_files: &Option<Vec<HashSet<OsString>>>,
    args: &CliArgs
) -> String {

    // Check the index of unique files for the source dir of this file
    // If this set doesn't contain this file, then the file is a duplicate
    let is_source_unique = || {
      match source_unique_files {
          Some(source_dir_sets) => {
            let source_dir_index: usize = source_file.source_dir_index.clone();
            let source_dir_unique_files: &HashSet<OsString> = &source_dir_sets[source_dir_index];
            source_dir_unique_files.contains(&source_file.file_name)
          },
          None =>
            true
      }
    };

    if source_file.file_path.exists() {

        // Check if the target file exists

        // The order of checks matters - check for duplicates first, otherwise the reason
        // for skipping it will not be accurate. If the target file actually exists,
        // only the first of the duplicates should show as skipped for that reason.
        if !is_source_unique() {
            ColoredString::orange("duplicate source file, will be skipped")
        } else if target_path.exists() {
            ColoredString::orange("target file exists, will be skipped")
        } else if args.copy_not_move {
          ColoredString::green("file will be copied")

        } else {

            // Check if the source file can be deleted after copy

            match source_file.file_path.metadata() {
                Ok(metadata) => {
                    let is_read_only = metadata.permissions().readonly();
                    if !args.copy_not_move && is_read_only {
                        ColoredString::red("source is read only, file will be copied")
                    } else {
                        ColoredString::green("file will be moved")
                    }
                },
                Err(e) => {
                    let err_status = format!("error reading metadata: {}", e.to_string());
                    ColoredString::red(err_status.as_str())
                }
            }
        }

    } else {
        ColoredString::red("source file does not exist")
    }
}

fn ask_for_confirmation() -> ConfirmationType {
    println!("{}",
             // TODO 5f: replace '\n' with system newlines
             ColoredString::magenta(
                 "OK to proceed? Type one of the options then press Enter:\n\
                 • 'y' or 'yes' to continue\n\
                 • 'n' or 'no' to cancel\n\
                 • 'd' or 'dry' to do a dry run"));
    loop {
        let mut user_input = String::new();
        match io::stdin().read_line(&mut user_input) {
            Ok(input) =>
                if DBG_ON {
                    println!("User input: '{:?}'", input)
                },
            Err(err) => {
                    eprintln!("Error reading user input: {:?}", err);
                    return ConfirmationType::Error
                }
        }
        match user_input.trim().to_lowercase().as_str() {
            "n" | "no" =>
                return ConfirmationType::Cancel,
            "y" | "yes" =>
                return ConfirmationType::Proceed,
            "d" | "dry" =>
                return ConfirmationType::DryRun,
            _ =>
                println!("...press one of 'y/yes', 'n/no' or 'd/dry', then Enter")
        }
    }
}

// TODO 6c: unused, do we need this?
// fn print_file_list(dir_tree: HashMap<String, Vec<DirEntry>>) {
//     dir_tree.iter().for_each(|(dir_name, dir_files)|{
//         println!("{} ({})", dir_name, dir_files.len());
//         for file in dir_files {
//             let filename = &file.file_name();
//             println!("| + {}", filename.to_str().unwrap());
//         }
//         // dbg!(dir_files);
//     })
// }

fn copy_file_if_not_exists(
    file: &SupportedFile,
    destination_path: &mut PathBuf,
    args: &CliArgs,
    stats: &mut FileStats
) -> String {

    if destination_path.exists() {
        if DBG_ON {
            println!("> target file exists: {}",
                     &destination_path.strip_prefix(&args.target_dir).unwrap().display());
        }

        // Record stats for skipped files
        match file.file_type {
            FileType::Image   => stats.inc_img_skipped(),
            FileType::Video   => stats.inc_vid_skipped(),
            // don't record any stats for this, shouldn't get one here anyway
            FileType::Unknown => ()
        }
        ColoredString::orange("already exists")

    } else {

        let copy_result = fs::copy(file.get_file_path_ref(), &destination_path);

        match copy_result {

            // File creation was successful
            Ok(_) => {

                // If this is a MOVE, delete the source file after a successful copy and append status
                let (_delete_failed_opt, delete_result_str) = if !args.copy_not_move {

                    let delete_result = fs::remove_file(file.get_file_path_ref());

                    match delete_result {
                        Ok(_) =>
                            (Some(false), String::from(" (source file removed)")),
                        Err(e) => {
                            if DBG_ON { eprintln!("File delete error: {:?}: ERROR {:?}", file.get_file_path_ref(), e) };
                            stats.inc_error_file_delete();
                            (Some(true), ColoredString::red(
                                format!(" (error removing source: {:?})", e.description()).as_str()))
                        }
                    }
                // This is just a COPY operation, there's no delete result
                } else {
                    (None, String::from(""))
                };

                // Record stats for copied or moved files. Pay special attention to cases when the operation
                // is a move, the target file was created, but the source file was not deleted
                // If operation is a move, the delete_failed is *defined* and *true* if the deletion failed
                match file.file_type {
                    FileType::Image   =>
                        if args.copy_not_move || _delete_failed_opt.unwrap_or(false) { stats.inc_img_copied() } else { stats.inc_img_moved() },
                    FileType::Video   =>
                        if args.copy_not_move || _delete_failed_opt.unwrap_or(false) { stats.inc_vid_copied() } else { stats.inc_vid_moved() },
                    // don't record any stats for this, shouldn't get one here anyway
                    FileType::Unknown =>()
                }

                format!("{}{}",
                        ColoredString::green("ok"),
                        delete_result_str)
            },

            // Could not create target file, log error and don't even attempt to delete source
            Err(err) => {
                eprintln!("File copy error: {:?}: ERROR {:?}", file.get_file_path_ref(), err);
                // TODO 5c: log error info
                stats.inc_error_file_create();
                ColoredString::red("ERROR")
            }
        }
    }
}

fn create_subdir_if_required(
    target_subdir: &PathBuf,
    args: &CliArgs,
    stats: &mut FileStats
) {
    if target_subdir.exists() {
        if DBG_ON {
            println!("> target subdir exists: {}",
                     &target_subdir.strip_prefix(&args.target_dir).unwrap().display());
        }
    } else {
        let subdir_creation = DirBuilder::new()
            // create subdirs along the path as required
            // recursive + create doesn't return Err if dir exists
            .recursive(true)
            .create(target_subdir);

        match subdir_creation {
            Ok(_) => {
                stats.inc_dirs_created();
                println!();
                println!("{}",
                         ColoredString::bold_white(
                             format!("[Created folder {}]",
                            target_subdir.strip_prefix(&args.target_dir).unwrap().display()).as_str()));
            },
            Err(e) => {
                // TODO 2f: handle dir creation fail
                stats.inc_error_dir_create();
                println!("Failed to create folder {}: {:?}",
                         target_subdir.strip_prefix(&args.target_dir).unwrap().display(),
                         e.kind())
            }
        }
    };
}

/// Read metadata and return the file's modified time in YYYY-MM-DD format
/// This is the operating systemțs Date Modified: the time that any application or
/// the camera or the operating system itself modified the file.
/// See also [read_exif_date_and_device()]
fn get_system_modified_date(file_metadata: &Metadata) -> Option<String> {
    file_metadata.modified().map_or(None, |system_time| {
        let datetime: DateTime<Utc> = system_time.into(); // 2021-06-05T16:26:22.756168300Z
        Some(datetime.format(DATE_DIR_FORMAT).to_string())
    })
}

fn get_extension(file: &DirEntry) -> Option<String> {
    file.path()
        .extension()
        .map_or(None, |os| {
            os.to_str().map_or(None, |s|
                Some(String::from(s)))
        })
}

/// Determine the type of file based on the file extension
/// Return one of Image|Video|Unknown enum types
fn get_file_type(extension_opt: &Option<String>) -> FileType {
    match extension_opt {
        Some(extension) => {
            match extension.to_lowercase().as_str() {
                "jpg" | "jpeg" | "png" | "tiff" | "crw"| "nef" =>
                    FileType::Image,
                "mp4" | "mov" | "3gp" =>
                    FileType::Video,
                _ =>
                    FileType::Unknown
            }
        }
        None =>
            FileType::Unknown,
    }
}

/// Read a String in standard EXIF format "YYYY:MM:DD HH:MM:SS"
/// and try to parse it into the date format for our directories: "YYYY.MM.DD"
fn parse_exif_date(date_str: String) -> Option<String> {
    let parsed_date_result = NaiveDateTime::parse_from_str(date_str.as_str(), "%Y:%m:%d %H:%M:%S");
    match parsed_date_result {
        Ok(date) => {
            let formatted_date = date.format(DATE_DIR_FORMAT).to_string();
            Some(formatted_date)
        }
        Err(err) => {
            if DBG_ON { println!("> could not parse EXIF date {}: {:?}", date_str, err) }
            None
        }
    }
}

fn read_exif_date_and_device(file: &DirEntry) -> ExifDateDevice {

    // Create an empty Exif object and set values after reading EXIF data
    let mut file_exif = ExifDateDevice{
        date_original: None,
        date_time: None,
        camera_model: None
    };

    // TODO 5d: handle this unwrap
    // Return early if this is not a file, there's no device name to read
    if file.metadata().unwrap().is_dir() {
        return file_exif
    }

    // Normally we'd simply call `rexif::parse_file`,
    // but this prints pointless warnings to stderr
    // match rexif::parse_file(&file_name) {
    match read_exif(file.path()) {

        Ok(exif) => {
            // Iterate all EXIF entries and filter only the Model and certain *Date tags
            let _ = &exif.entries.iter()
                .for_each(|exif_entry| {
                    match exif_entry.tag {

                        // Camera model
                        ExifTag::Model => {
                            let tag_value = exif_entry.value.to_string().trim().to_string();
                            file_exif.camera_model = Some(tag_value)
                        },

                        // Comments based on https://feedback-readonly.photoshop.com/conversations/lightroom-classic/date-time-digitized-and-date-time-differ-from-date-modified-and-date-created/5f5f45ba4b561a3d425c6f77

                        // EXIF:DateTime: When photo software last modified the image or its metadata.
                        // Operating system Date Modified: The time that any application or the camera or
                        // operating system itself modified the file.
                        // The String returned by rexif has the standard EXIF format "YYYY:MM:DD HH:MM:SS"
                        ExifTag::DateTime => {
                            let tag_value = exif_entry.value.to_string();
                            file_exif.date_time = parse_exif_date(tag_value);
                        }

                        // EXIF:DateTimeOriginal: When the shutter was clicked. Windows File Explorer will display it as Date Taken.
                        ExifTag::DateTimeOriginal => {
                            let tag_value = exif_entry.value.to_string();
                            file_exif.date_original = parse_exif_date(tag_value);
                        }

                        // EXIF:DateTimeDigitized: When the image was converted to digital form.
                        // For digital cameras, DateTimeDigitized will be the same as DateTimeOriginal.
                        // For scans of analog pics, DateTimeDigitized is the date of the scan,
                        // while DateTimeOriginal was when the shutter was clicked on the film camera.

                        // We don't need this for now
                        // ExifTag::DateTimeDigitized => {
                        //     ()
                        // }

                        // Ignore other EXIF tags
                        _ =>
                            ()
                    }
                });
        },

        Err(e) => {
            // TODO 5c: log this error?
            if DBG_ON {
                println!("{} could not read EXIF for {:?}: {}", ColoredString::warn_arrow(), file.file_name(), e.to_string());
            }
        }
    }

    return file_exif;
}

/// Replicate implementation of `rexif::parse_file` and `rexif::read_file`
/// to bypass `rexif::parse_buffer` which prints warnings to stderr
fn read_exif<P: AsRef<Path>>(file_name: P) -> ExifResult {
    // let file_name = file_entry.path();
    // TODO 5d: handle these unwraps
    let mut file = File::open(file_name).unwrap();
    let _ = &file.seek(SeekFrom::Start(0)).unwrap();
    let mut contents: Vec<u8> = Vec::new();
    let _ = &file.read_to_end(&mut contents);
    let (res, _) = rexif::parse_buffer_quiet(&contents);
    res
}<|MERGE_RESOLUTION|>--- conflicted
+++ resolved
@@ -23,15 +23,10 @@
 
 const DATE_DIR_FORMAT: &'static str = "%Y.%m.%d";
 
-<<<<<<< HEAD
+static ASSORTED_DIR: &str = "assorted";
+
 /// Convenience wrapper over a map holding all files for a given device
 /// where the string representation of the optional device is the map key
-=======
-static ASSORTED_DIR: &str = "assorted";
-
-/// Convenience alias over a map meant to represent
-/// a string representation of a device holding a Vec of files
->>>>>>> e4e96510
 struct DeviceTree {
     file_tree: BTreeMap<Option<String>, Vec<SupportedFile>>,
     max_dir_path_len: usize
@@ -68,13 +63,8 @@
     max_target_path_len: usize
 }
 
-<<<<<<< HEAD
-impl TargetDateDeviceTree {
-    fn new() -> TargetDateDeviceTree {
-        TargetDateDeviceTree {
-=======
 /// Just output a simple list of filenames for now
-impl fmt::Display for  DateDeviceTree {
+impl fmt::Display for  TargetDateDeviceTree {
     fn fmt(&self, f: &mut Formatter<'_>) -> fmt::Result {
         let file_names: Vec<String> = self.dir_tree
             .iter()
@@ -98,10 +88,9 @@
     }
 }
 
-impl DateDeviceTree {
-    fn new() -> DateDeviceTree {
-        DateDeviceTree {
->>>>>>> e4e96510
+impl TargetDateDeviceTree {
+    fn new() -> TargetDateDeviceTree {
+        TargetDateDeviceTree {
             dir_tree: BTreeMap::new(),
             max_filename_len: 0,
             max_source_path_len: 0,
@@ -679,11 +668,7 @@
     // TODO prefilter for Images and Videos only
     // Iterate files, read modified date and create subdirs
     // Copy images and videos to subdirs based on modified date
-<<<<<<< HEAD
     let mut target_dir_tree = parse_dir_contents(source_contents, &args, &mut stats);
-=======
-    let mut new_dir_tree = parse_dir_contents(dir_contents, &args, &mut stats);
->>>>>>> e4e96510
 
     if !target_dir_tree.dir_tree.is_empty() {
         println!();
@@ -780,20 +765,12 @@
 
 /// Read directory and parse contents into supported data models
 fn parse_dir_contents(
-<<<<<<< HEAD
     source_dir_contents: Vec<Vec<DirEntry>>,
-=======
-    dir_contents: Vec<DirEntry>,
->>>>>>> e4e96510
     args: &CliArgs,
     stats: &mut FileStats
 ) -> TargetDateDeviceTree {
 
-<<<<<<< HEAD
     let mut new_dir_tree: TargetDateDeviceTree = TargetDateDeviceTree::new();
-=======
-    let mut target_dir_tree: DateDeviceTree = DateDeviceTree::new();
->>>>>>> e4e96510
 
     for (source_ix, source_dir) in source_dir_contents.into_iter().enumerate() {
 
@@ -802,7 +779,6 @@
         for dir_entry in source_dir {
             stats.inc_files_total();
 
-<<<<<<< HEAD
             let current_file: SupportedFile = SupportedFile::parse_from(dir_entry, source_ix);
 
             // Build final target path for this file
@@ -810,34 +786,19 @@
                 FileType::Image | FileType::Video => {
                     let file_date = current_file.date_str.clone();
                     let file_device = current_file.device_name.clone();
-=======
-                // TODO 5i: replace these with single method in DateDeviceTree
-                // Attach file's date as a new subdirectory to the current target path
-                let all_devices_for_this_date = target_dir_tree
-                    .dir_tree
-                    .entry(file_date)
-                    .or_insert(DeviceTree::new());
-
-                // TODO 5i: replace these with single method in DeviceTree
-                let all_files_for_this_device = all_devices_for_this_date
-                    .file_tree
-                    .entry(file_device)
-                    .or_insert(Vec::new());
->>>>>>> e4e96510
-
+
+                    // TODO 5i: replace these with single method in DateDeviceTree
                     // Attach file's date as a new subdirectory to the current target path
-                    let all_devices_for_this_date = new_dir_tree.dir_tree
+                    let all_devices_for_this_date = new_dir_tree
+                        .dir_tree
                         .entry(file_date)
                         .or_insert(DeviceTree::new());
 
-<<<<<<< HEAD
-                    let all_files_for_this_device = all_devices_for_this_date.file_tree
+                    // TODO 5i: replace these with single method in DeviceTree
+                    let all_files_for_this_device = all_devices_for_this_date
+                        .file_tree
                         .entry(file_device)
                         .or_insert(Vec::new());
-=======
-                target_dir_tree.max_filename_len = max(target_dir_tree.max_filename_len, _filename_len);
-                all_devices_for_this_date.max_dir_path_len = max(all_devices_for_this_date.max_dir_path_len, total_target_path_len);
->>>>>>> e4e96510
 
                     // Store the string lengths of the file name and path for padding in stdout
                     let _filename_len = String::from(current_file.file_name.clone().to_str().unwrap()).chars().count();
@@ -863,18 +824,15 @@
             }
         }
     }
-<<<<<<< HEAD
-=======
 
     // This is a consuming call for now, so needs reassignment
-    target_dir_tree = target_dir_tree.move_assorted_singles(args);
-
->>>>>>> e4e96510
+    new_dir_tree = new_dir_tree.move_assorted_singles(args);
+
     // The max path length can only be computed after the tree has been filled with devices and files
     // because of the requirement to only create device subdirs if there are at least 2 devices
-    target_dir_tree.compute_max_path_len();
-
-    return target_dir_tree;
+    new_dir_tree.compute_max_path_len();
+
+    return new_dir_tree;
 }
 
 fn write_target_dir_files(
